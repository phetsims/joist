// Copyright 2002-2013, University of Colorado Boulder

/**
 * Main class that represents one simulation.
 * Provides default initialization, such as polyfills as well.
 * If the simulation has only one screen, then there is no homescreen, home icon or screen icon in the navigation bar.
 *
 * @author Sam Reid
 */
define( function( require ) {
  'use strict';

  var inherit = require( 'PHET_CORE/inherit' );
  var Util = require( 'SCENERY/util/Util' );
  var NavigationBar = require( 'JOIST/NavigationBar' );
  var HomeScreen = require( 'JOIST/HomeScreen' );
<<<<<<< HEAD
  var Display = require( 'SCENERY/display/Display' );
  var Node = require( 'SCENERY/nodes/Node' );
=======
  var Scene = require( 'SCENERY/Scene' );
  var ButtonListener = require( 'SCENERY/input/ButtonListener' );
>>>>>>> c8c238ff
  var Vector2 = require( 'DOT/Vector2' );
  var Dimension2 = require( 'DOT/Dimension2' );
  var version = require( 'version' );
  var PropertySet = require( 'AXON/PropertySet' );
  var Property = require( 'AXON/Property' );
  var ObservableArray = require( 'AXON/ObservableArray' );
  var platform = require( 'PHET_CORE/platform' );
  var Timer = require( 'JOIST/Timer' );
  var SimJSON = require( 'JOIST/SimJSON' );
  var Path = require( 'SCENERY/nodes/Path' );
  var Rectangle = require( 'SCENERY/nodes/Rectangle' );
  var Node = require( 'SCENERY/nodes/Node' );
  var Color = require( 'SCENERY/util/Color' );
  var Shape = require( 'KITE/Shape' );
  var Profiler = require( 'JOIST/Profiler' );

  /**
   * @param {string} name
   * @param {Screen[]} screens
   * @param {Object} [options]
   * @constructor
   *
   * Events:
   * - resized( bounds, screenBounds, scale ): Fires when the sim is resized.
   */
  function Sim( name, screens, options ) {

    PropertySet.call( this, {

      // [read-only] how the home screen and navbar are scaled
      scale: 1,

      // global bounds for the entire simulation
      bounds: null,

      // global bounds for the screen-specific part (excludes the navigation bar)
      screenBounds: null,

      // [read-only] {Screen|null} - The current screen, or null if showing the home screen (which is NOT a Screen)
      currentScreen: null,

      // [read-only] {boolean} - Whether our navbar and UI are currently using the inverted (white) style
      useInvertedColors: false
    } );

    assert && assert( window.phetJoistSimLauncher, 'Sim must be launched using SimLauncher, see https://github.com/phetsims/joist/issues/142' );

    options = _.extend( {

      // whether to show the home screen, or go immediately to the screen indicated by screenIndex
      showHomeScreen: true,

      // index of the screen that will be selected at startup
      screenIndex: 0,

      // whether to run the screen indicated by screenIndex as a standalone sim
      standalone: false,

      // credits, see AboutDialog for format
      credits: {},

      // a {Node} placed into the Options dialog (if available)
      optionsNode: null,

      // a {Node} placed onto the home screen (if available)
      homeScreenWarningNode: null,

      // if true, prints screen initialization time (total, model, view) to the console and displays
      // profiling information on the screen
      profiler: false,

      // if true, records the scenery input events and sends them to a server that can store them
      recordInputEventLog: false,

      // when playing back a recorded scenery input event log, use the specified filename.  Please see getEventLogName for more
      inputEventLogName: undefined,

      // The screen display strategy chooses which way to switch screens, using setVisible or setChildren.
      // setVisible is faster in scenery 0.1 but crashes some apps due to memory restrictions, so some apps need to specify 'setChildren'
      // See https://github.com/phetsims/joist/issues/96
      screenDisplayStrategy: 'setVisible',
<<<<<<< HEAD
      batchEvents: false,
      showSaveAndLoad: false, // this function is currently (9-5-2014) specific to Energy Skate Park: Basics, which shows Save/Load buttons in the PhET menu.  This interface is not very finalized and will probably be changed for future versions, so don't rely on it.
      showSmallHomeScreenIconFrame: false // If true, there will be a border shown around the home screen icons.  Use this option if the home screen icons have the same color as the backrgound, as in Color Vision.
=======

      // this function is currently (9-5-2014) specific to Energy Skate Park: Basics, which shows Save/Load buttons in
      // the PhET menu.  This interface is not very finalized and will probably be changed for future versions,
      // so don't rely on it.
      showSaveAndLoad: false,

      // If true, there will be a border shown around the home screen icons.  Use this option if the home screen icons
      // have the same color as the backrgound, as in Color Vision.
      showSmallHomeScreenIconFrame: false
>>>>>>> c8c238ff
    }, options );
    this.options = options; // @private store this for access from prototype functions, assumes that it won't be changed later

    this.destroyed = false;
    var sim = this;

    // global namespace for accessing the sim
    window.phet = window.phet || {};
    assert && assert( !window.phet.sim, 'Only supports one sim at a time' );
    window.phet.sim = sim;

    sim.name = name;
    sim.version = version();
    sim.credits = options.credits;

    // number of animation frames that have occurred
    sim.frameCounter = 0;

<<<<<<< HEAD
    sim.inputEventLog = []; // used to store input events and requestAnimationFrame cycles
    sim.inputEventWidth = 0;
    sim.inputEventHeight = 0;
=======
    // used to store input events and requestAnimationFrame cycles
    sim.inputEventLog = [];
    sim.inputEventBounds = Bounds2.NOTHING;
>>>>>>> c8c238ff

    // state for mouse event fuzzing
    sim.fuzzMouseAverage = 10; // average number of mouse events to synthesize per frame
    sim.fuzzMouseIsDown = false;
    sim.fuzzMousePosition = new Vector2(); // start at 0,0
    sim.fuzzMouseLastMoved = false; // whether the last mouse event was a move (we skew probabilities based on this)

    // Option for simulating context loss in WebGL using the khronos webgl-debug tools,
    // see https://github.com/phetsims/scenery/issues/279
    sim.webglMakeLostContextSimulatingCanvas = false;

    // Option to incrementally lose context between adjacent gl calls after the 1st context loss
    // see https://github.com/phetsims/scenery/issues/279
    sim.webglContextLossIncremental = false;

    //Set the HTML page title to the localized title
    //TODO: When a sim is embedded on a page, we shouldn't retitle the page
    $( 'title' ).html( name + ' ' + sim.version ); //TODO i18n of order

    // if nothing else specified, try to use the options for showHomeScreen & screenIndex from query parameters,
    // to facilitate testing easily in different screens
    function stringToBoolean( string ) { return string === 'true'; }

    // Query parameters override options.
    if ( window.phetcommon.getQueryParameter( 'showHomeScreen' ) ) {
      options.showHomeScreen = stringToBoolean( window.phetcommon.getQueryParameter( 'showHomeScreen' ) );
    }

    // Option for profiling
    if ( window.phetcommon.getQueryParameter( 'profiler' ) ) {
      options.profiler = true;
    }

<<<<<<< HEAD
    // Option for the ability to save a screenshot
    // if ( window.phetcommon && window.phetcommon.getQueryParameter && window.phetcommon.getQueryParameter( 'screenshot' ) ) {
      options.showScreenshotOption = true;
    // }

    // Option for the ability to make the sim full-screen
    // if ( window.phetcommon && window.phetcommon.getQueryParameter && window.phetcommon.getQueryParameter( 'fullscreen' ) ) {
      options.showFullscreenOption = true;
    // }

    if ( window.phetcommon && window.phetcommon.getQueryParameter && window.phetcommon.getQueryParameter( 'screenIndex' ) ) {
=======
    if ( window.phetcommon.getQueryParameter( 'screenIndex' ) ) {
>>>>>>> c8c238ff
      options.screenIndex = parseInt( window.phetcommon.getQueryParameter( 'screenIndex' ), 10 );
    }
    if ( window.phetcommon.getQueryParameter( 'recordInputEventLog' ) ) {
      // enables recording of Scenery's input events, request animation frames, and dt's so the sim can be played back
      options.recordInputEventLog = true;
      options.inputEventLogName = window.phetcommon.getQueryParameter( 'recordInputEventLog' );
    }
    if ( window.phetcommon.getQueryParameter( 'playbackInputEventLog' ) ) {
      // instead of loading like normal, download a previously-recorded event sequence and play it back (unique to the browser and window size)
      options.playbackInputEventLog = true;
      options.inputEventLogName = window.phetcommon.getQueryParameter( 'playbackInputEventLog' );
    }
    if ( window.phetcommon.getQueryParameter( 'fuzzMouse' ) ) {
      // ignore any user input events, and instead fire mouse events randomly in an effort to cause an exception
      options.fuzzMouse = true;
      if ( window.phetcommon.getQueryParameter( 'fuzzMouse' ) !== 'undefined' ) {
        sim.fuzzMouseAverage = parseFloat( window.phetcommon.getQueryParameter( 'fuzzMouse' ) );
      }
    }
    if ( window.phetcommon.getQueryParameter( 'fuzzTouches' ) ) {
      // ignore any user input events, and instead fire touch events randomly in an effort to cause an exception
      options.fuzzTouches = true;
    }

    //If specifying 'standalone' then filter the screens array so that it is just the selected screenIndex
    if ( window.phetcommon.getQueryParameter( 'standalone' ) ) {
      options.standalone = true;
      screens = [screens[options.screenIndex]];
      options.screenIndex = 0;
    }

    //If specifying 'screens' then use 1-based (not zero-based) and "." delimited string such as "1.3.4" to get the 1st, 3rd and 4th screen
    if ( window.phetcommon.getQueryParameter( 'screens' ) ) {
      var screensValueString = window.phetcommon.getQueryParameter( 'screens' );
      screens = screensValueString.split( '.' ).map( function( screenString ) {
        return screens[parseInt( screenString, 10 ) - 1];
      } );
      options.screenIndex = 0;
    }

    // If specifying 'webglContextLossTimeout' then start a timer that will elapse in that number of milliseconds and simulate
    // WebGL context loss on all WebGL Layers
    var webglContextLossTimeoutString = window.phetcommon.getQueryParameter( 'webglContextLossTimeout' );
    if ( webglContextLossTimeoutString ) {

      // Enabled the canvas contexts for context loss
      sim.webglMakeLostContextSimulatingCanvas = true;

      // If a time was specified, additionally start a timer that will simulate the context loss.
      if ( webglContextLossTimeoutString !== 'undefined' ) {
        var time = parseInt( webglContextLossTimeoutString, 10 );
        console.log( 'simulating context loss in ' + time + 'ms' );
        window.setTimeout( function() {
          console.log( 'simulating context loss' );
          sim.scene.simulateWebGLContextLoss();
        }, time );
      }
    }

    if ( window.phetcommon.getQueryParameter( 'webglContextLossIncremental' ) ) {
      sim.webglContextLossIncremental = true;
    }

    var $body = $( 'body' );
    $body.css( 'padding', '0' ).css( 'margin', '0' ).css( 'overflow', 'hidden' ); // prevent scrollbars

    // check to see if the sim div already exists in the DOM under the body. This is the case for https://github.com/phetsims/scenery/issues/174 (iOS offline reading list)
    if ( document.getElementById( 'sim' ) && document.getElementById( 'sim' ).parentNode === document.body ) {
      document.body.removeChild( document.getElementById( 'sim' ) );
    }

<<<<<<< HEAD
    sim.scene = new Node();
    sim.display = new Display( sim.scene, {
      allowSceneOverflow: true // we take up the entire browsable area, so we don't care about clipping
    } );
    var simDiv = sim.display.domElement;
    simDiv.id = 'sim';
    document.body.appendChild( simDiv );
=======
    //Add a div for the sim to the DOM
    // default cursor is initially checked by Scenery and used as the default value. We don't want 'auto', since then DOM Text will show the text selection cursor
    var $simDiv = $( '<div>' ).attr( 'id', 'sim' ).css( 'position', 'absolute' ).css( 'left', 0 ).css( 'top', 0 ).css( 'cursor', 'default' );
    $body.append( $simDiv );
    this.$simDiv = $simDiv;

    // for preventing Safari from going to sleep. see https://github.com/phetsims/joist/issues/140
    var heartbeatDiv = this.heartbeatDiv = document.createElement( 'div' );
    heartbeatDiv.style.opacity = 0;
    document.body.appendChild( heartbeatDiv );

    //Create the scene
    //Leave accessibility as a flag while in development
    sim.scene = new Scene( $simDiv, {
      allowDevicePixelRatioScaling: false,
      accessible: true,
      webglMakeLostContextSimulatingCanvas: sim.webglMakeLostContextSimulatingCanvas,
      webglContextLossIncremental: sim.webglContextLossIncremental,

      // Indicate whether webgl is allowed to facilitate testing on non-webgl platforms, see https://github.com/phetsims/scenery/issues/289
      allowWebGL: window.phetcommon.getQueryParameter( 'webgl' ) !== 'false'
    } );
>>>>>>> c8c238ff
    sim.scene.sim = sim; // add a reference back to the simulation
    if ( window.phetcommon && window.phetcommon.getQueryParameter && window.phetcommon.getQueryParameter( 'sceneryLog' ) ) {
      var logNames = window.phetcommon.getQueryParameter( 'sceneryLog' );
      if ( logNames === undefined || logNames === 'undefined' ) {
        sim.display.scenery.enableLogging();
      }
      else {
        sim.display.scenery.enableLogging( logNames.split( ',' ) );
      }
    }
    sim.display.initializeWindowEvents( { batchDOMEvents: this.options.batchEvents } ); // sets up listeners on the document with preventDefault(), and forwards those events to our scene
    if ( options.recordInputEventLog ) {
      sim.display._input.logEvents = true; // flag Scenery to log all input events
    }
    window.simScene = sim.scene; // make the scene available for debugging
    window.simDisplay = sim.display; // make the display available for debugging

    window.simScreenshot = function() {
      var url = '';
      sim.display.canvasDataURL( function( img ) { url = img; } );
      return url;
    };

    var showPointers = window.phetcommon.getQueryParameter( 'showPointers' );
    this.showPointersProperty = new Property( showPointers );
    this.showPointersProperty.link( function( showPointers ) {
      sim.display.setPointerDisplayVisible( !!showPointers );
    } );

    var showPointerAreas = window.phetcommon.getQueryParameter( 'showPointerAreas' );
    this.showPointerAreasProperty = new Property( showPointerAreas );
    this.showPointerAreasProperty.link( function( showPointerAreas ) {
      sim.display.setPointerAreaDisplayVisible( !!showPointerAreas );
    } );

    var showCanvasNodeBounds = window.phetcommon && window.phetcommon.getQueryParameter && window.phetcommon.getQueryParameter( 'showCanvasNodeBounds' );
    this.showCanvasNodeBoundsProperty = new Property( showCanvasNodeBounds );
    this.showCanvasNodeBoundsProperty.link( function( showCanvasNodeBounds ) {
      sim.display.setCanvasNodeBoundsVisible( !!showCanvasNodeBounds );
    } );

    function sleep( millis ) {
      var date = new Date();
      var curDate;
      do {
        curDate = new Date();
      } while ( curDate - date < millis );
    }

    window.makeEverythingSlow = function() {
      window.setInterval( function() { sleep( 64 ); }, 16 );
    };
    window.makeRandomSlowness = function() {
      window.setInterval( function() { sleep( Math.ceil( 100 + Math.random() * 200 ) ); }, Math.ceil( 100 + Math.random() * 200 ) );
    };

    //Default values are to show the home screen with the 1st screen selected
    var showHomeScreen = ( _.isUndefined( options.showHomeScreen ) ) ? true : options.showHomeScreen;

    //If there is only one screen, do not show the home screen
    if ( screens.length === 1 ) {
      showHomeScreen = false;
    }

    sim.screens = screens;

    //This model represents where the simulation is, whether it is on the home screen or a screen, and which screen it is on or is highlighted in the homescreen
    sim.simModel = new PropertySet( {
      showHomeScreen: showHomeScreen,
      screenIndex: options.screenIndex || 0
    } );

    // Multi-screen sims get a home screen.
    if ( screens.length > 1 ) {
      sim.homeScreen = new HomeScreen( sim, {
        warningNode: options.homeScreenWarningNode,
        showSmallHomeScreenIconFrame: options.showSmallHomeScreenIconFrame
      } );

      // Show the layoutBounds, see #145
      if ( window.phetcommon.getQueryParameter( 'dev' ) ) {
        sim.homeScreen.addChild( new Path( Shape.bounds( sim.homeScreen.layoutBounds ), { stroke: 'red', lineWidth: 3, pickable: false } ) );
      }
    }

<<<<<<< HEAD
    sim.updateBackground = function() {
      if ( sim.simModel.showHomeScreen ) {
        sim.display.backgroundColor = 'black';
      }
      else {
        sim.display.backgroundColor = screens[sim.simModel.screenIndex].backgroundColor || 'white';
=======
    sim.navigationBar = new NavigationBar( sim, screens, sim.simModel );

    var updateBackground = function() {
      $simDiv[0].style.background = sim.currentScreen ?
                                    sim.currentScreen.backgroundColor.toCSS() :
                                    'black';
      if ( sim.currentScreen ) {
        sim.useInvertedColors = !!new Color( sim.currentScreen.backgroundColor ).equals( Color.BLACK );
>>>>>>> c8c238ff
      }
    };

    sim.simModel.multilink( ['showHomeScreen', 'screenIndex'], function() {
      sim.currentScreen = sim.simModel.showHomeScreen ? null : screens[sim.simModel.screenIndex];
      updateBackground();
    } );

    //Instantiate the screens
    //Currently this is done eagerly, but this pattern leaves open the door for loading things in the background.
    _.each( screens, function( screen, index ) {

      screen.link( 'backgroundColor', updateBackground );

      //Create each model & view, and keep track of the amount of time it took to create each, which is displayed if 'profiler' is enabled as a query parameter
      var start = Date.now();

      screen.model = screen.createModel();
      var modelCreated = Date.now();

      screen.view = screen.createView( screen.model );

      // Show the layoutBounds, see #145
      if ( window.phetcommon.getQueryParameter( 'dev' ) ) {
        screen.view.addChild( new Path( Shape.bounds( screen.view.layoutBounds ), { stroke: 'red', lineWidth: 3, pickable: false } ) );
      }

      var viewCreated = Date.now();

      if ( options.profiler ) {
        console.log( 'screen ' + index + ' created, total time: ' + (viewCreated - start) + 'ms, model: ' + (modelCreated - start) + 'ms, view: ' + (viewCreated - modelCreated) + 'ms' );
      }
    } );

    // this will hold the view for the current screen, and is initialized in the screenIndexProperty.link below
    var currentScreenNode;

    //ModuleIndex should always be defined.  On startup screenIndex=0 to highlight the 1st screen.
    //When moving from a screen to the homescreen, the previous screen should be highlighted

    //Choose the strategy for switching screens.  See options.screenDisplayStrategy documentation above
    if ( options.screenDisplayStrategy === 'setVisible' ) {

      if ( screens.length > 1 ) {
        sim.scene.addChild( sim.homeScreen );
      }
      _.each( screens, function( screen ) {
        screen.view.layerSplit = true;
        sim.scene.addChild( screen.view );
      } );
      sim.scene.addChild( sim.navigationBar );
      sim.simModel.multilink( ['screenIndex', 'showHomeScreen'], function( screenIndex, showHomeScreen ) {
        if ( sim.homeScreen ) {
          sim.homeScreen.setVisible( showHomeScreen );
        }
        for ( var i = 0; i < screens.length; i++ ) {
          screens[i].view.setVisible( !showHomeScreen && screenIndex === i );
        }
        sim.navigationBar.setVisible( !showHomeScreen );
        sim.updateBackground();
      } );
    }
    else if ( options.screenDisplayStrategy === 'setChildren' ) {
      //On startup screenIndex=0 to highlight the 1st screen.
      //When moving from a screen to the homescreen, the previous screen should be highlighted
      //When the user selects a different screen, show it.
      sim.simModel.screenIndexProperty.link( function( screenIndex ) {
        var newScreenNode = screens[screenIndex].view;
        var oldIndex = currentScreenNode ? sim.scene.indexOfChild( currentScreenNode ) : -1;

        // swap out the views if the old one is displayed. if not, we are probably in the home screen
        if ( oldIndex >= 0 ) {
          sim.scene.removeChild( currentScreenNode );
          sim.scene.insertChild( oldIndex, newScreenNode ); // same place in the tree, so nodes behind/in front stay that way.
        }

        currentScreenNode = newScreenNode;
        sim.updateBackground();
      } );

      //When the user presses the home icon, then show the homescreen, otherwise show the screen and navbar
      sim.simModel.showHomeScreenProperty.link( function( showHomeScreen ) {
        var idx = 0;
        if ( showHomeScreen ) {
          if ( sim.scene.isChild( currentScreenNode ) ) {
            sim.scene.removeChild( currentScreenNode );
          }
          if ( sim.scene.isChild( sim.navigationBar ) ) {
            // place the home screen where the navigation bar was, if possible
            idx = sim.scene.indexOfChild( sim.navigationBar );
            sim.scene.removeChild( sim.navigationBar );
          }
          sim.scene.insertChild( idx, sim.homeScreen ); // same place in tree, to preserve nodes in front or behind
        }
        else {
          if ( sim.homeScreen && sim.scene.isChild( sim.homeScreen ) ) {
            // place the view / navbar at the same index as the homescreen if possible
            idx = sim.scene.indexOfChild( sim.homeScreen );
            sim.scene.removeChild( sim.homeScreen );
          }

          // same place in tree, to preserve nodes in front or behind
          sim.scene.insertChild( idx, currentScreenNode );
          sim.scene.insertChild( idx + 1, sim.navigationBar );
        }
        sim.updateBackground();
      } );
    }
    else {
      throw new Error( "invalid value for options.screenDisplayStrategy: " + options.screenDisplayStrategy );
    }

    // layer for popups, dialogs, and their backgrounds and barriers
    this.topLayer = new Node( { renderer: 'svg' } );
    sim.scene.addChild( this.topLayer );

    // Semi-transparent black barrier used to block input events when a dialog (or other popup) is present, and fade
    // out the background.
    this.barrierStack = new ObservableArray();
    this.barrierRectangle = new Rectangle( 0, 0, 1, 1, 0, 0, {
      fill: 'rgba(0,0,0,0.3)',
      pickable: true
    } );
    this.topLayer.addChild( this.barrierRectangle );
    this.barrierStack.lengthProperty.link( function( numBarriers ) {
      sim.barrierRectangle.visible = numBarriers > 0;
    } );
    this.barrierRectangle.addInputListener( new ButtonListener( {
      fire: function( event ) {
        assert && assert( sim.barrierStack.length > 0 );
        sim.hidePopup( sim.barrierStack.get( sim.barrierStack.length - 1 ), true );
      }
    } ) );

    //Fit to the window and render the initial scene
    $( window ).resize( function() { sim.resizeToWindow(); } );
    sim.resizeToWindow();
  }

  return inherit( PropertySet, Sim, {
    /*
     * Adds a popup in the global coordinate frame, and optionally displays a semi-transparent black input barrier behind it.
     * Use hidePopup() to remove it.
     * @param {Node} node
     * @param {boolean} isModal - Whether to display the semi-transparent black input barrier behind it.
     */
    showPopup: function( node, isModal ) {
      assert && assert( node );

      if ( isModal ) {
        this.barrierStack.push( node );
      }
      this.topLayer.addChild( node );
    },

    /*
     * Hides a popup that was previously displayed with showPopup()
     * @param {Node} node
     * @param {boolean} isModal - Whether the previous popup was modal (or not)
     */
    hidePopup: function( node, isModal ) {
      assert && assert( node && this.barrierStack.contains( node ) );

      if ( isModal ) {
        this.barrierStack.remove( node );
      }
      this.topLayer.removeChild( node );
    },

    resizeToWindow: function() {
      this.resize( window.innerWidth, window.innerHeight );
    },

    resize: function( width, height ) {
      var sim = this;

      //Use Mobile Safari layout bounds to size the home screen and navigation bar
      var scale = Math.min( width / 768, height / 504 );

      this.barrierRectangle.rectWidth = width;
      this.barrierRectangle.rectHeight = height;

      //40 px high on Mobile Safari
      var navBarHeight = scale * 40;
      sim.navigationBar.layout( scale, width, navBarHeight, height );
      sim.navigationBar.y = height - navBarHeight;
      sim.display.setSize( new Dimension2( width, height ) );

      var screenHeight = height - sim.navigationBar.height;

      //Layout each of the screens
      _.each( sim.screens, function( m ) { m.view.layout( width, screenHeight ); } );

      if ( sim.homeScreen ) {
        sim.homeScreen.layoutWithScale( scale, width, height );
      }
      //Startup can give spurious resizes (seen on ipad), so defer to the animation loop for painting

      sim.display._input.eventLog.push( 'scene.display.setSize(new dot.Dimension2(' + width + ',' + height + '));' );

      //Fixes problems where the div would be way off center on iOS7
      if ( platform.mobileSafari ) {
        window.scrollTo( 0, 0 );
      }

      // update our scale and bounds properties after other changes (so listeners can be fired after screens are resized)
      this.scale = scale;
      this.bounds = new Bounds2( 0, 0, width, height );
      this.screenBounds = new Bounds2( 0, 0, width, screenHeight );

      this.trigger( 'resized', this.bounds, this.screenBounds, this.scale );
    },

    start: function() {
      var sim = this;

      // if the playback flag is set, don't start up like normal. instead download our event log from the server and play it back.
      // if direct playback (copy-paste) is desired, please directly call sim.startInputEventPlayback( ... ) instead of sim.start().
      if ( this.options.playbackInputEventLog ) {
        var request = new XMLHttpRequest();
        request.open( 'GET', this.getEventLogLocation(), true );
        request.onload = function( e ) {
          // we create functions, so eval is necessary. we go to the loaded domain on a non-standard port, so cross-domain issues shouldn't present themselves
          /* jshint -W061 */
          sim.startInputEventPlayback( eval( request.responseText ) );
        };
        request.send();
        return;
      }

      //Keep track of the previous time for computing dt, and initially signify that time hasn't been recorded yet.
      var lastTime = -1;

      //Make sure requestAnimationFrame is defined
      Util.polyfillRequestAnimationFrame();

      var websocket;
      if ( sim.options.recordInputEventLog ) {
        websocket = new WebSocket( 'ws://phet-dev.colorado.edu/some-temporary-url/something', 'scenery-input-events' );
      }

      //Record the pointers (if logging is enabled)
//    var logPointers = new LogPointers();
//    logPointers.startLogging();
//
//    //For debugging, display the pointers
//    logPointers.showPointers();

      if ( sim.options.profiler ) {
        sim.profiler = new Profiler( sim );
      }

      // place the rAF *before* the render() to assure as close to 60fps with the setTimeout fallback.
      //http://paulirish.com/2011/requestanimationframe-for-smart-animating/
      (function animationLoop() {
        var dt, screen;

        sim.profiler && sim.profiler.frameStarted();

        // increment this before we can have an exception thrown, to see if we are missing frames
        sim.frameCounter++;

        if ( !sim.destroyed ) {
          window.requestAnimationFrame( animationLoop );
        }

        phetAllocation && phetAllocation( 'loop' );

        // prevent Safari from going to sleep, see https://github.com/phetsims/joist/issues/140
        if ( sim.frameCounter % 1000 === 0 ) {
          sim.heartbeatDiv.innerHTML = Math.random();
        }

        // fire or synthesize input events
        if ( sim.options.fuzzMouse ) {
          sim.fuzzMouseEvents();
        }
        else if ( sim.options.fuzzTouches ) {
          // TODO: we need more state tracking of individual touch points to do this properly
        }
        else {
          // if any input events were received and batched, fire them now.
          if ( sim.options.batchEvents ) {
            sim.display._input.fireBatchedEvents();
          }
        }

        //Compute the elapsed time since the last frame, or guess 1/60th of a second if it is the first frame
        var time = Date.now();
        var elapsedTimeMilliseconds = (lastTime === -1) ? (1000.0 / 60.0) : (time - lastTime);
        lastTime = time;

        //Convert to seconds
        dt = elapsedTimeMilliseconds / 1000.0;

        //Update the active screen, but not if the user is on the home screen
        if ( !sim.simModel.showHomeScreen ) {
          // step model and view (both optional)
          screen = sim.screens[sim.simModel.screenIndex];
          if ( screen.model.step ) {
            screen.model.step( dt );
          }
          if ( screen.view.step ) {
            screen.view.step( dt );
          }
        }

        Timer.step( dt );

        //If using the TWEEN animation library, then update all of the tweens (if any) before rendering the scene.
        //Update the tweens after the model is updated but before the scene is redrawn.
        if ( window.TWEEN ) {
          window.TWEEN.update();
        }
        if ( sim.options.recordInputEventLog ) {
          // push a frame entry into our inputEventLog
          var entry = {
            dt: dt,
            events: sim.display._input.eventLog,
            id: sim.frameCounter,
            time: Date.now()
          };
          if ( sim.inputEventWidth !== sim.display.width ||
               sim.inputEventHeight !== sim.display.height ) {
            sim.inputEventWidth = sim.display.width;
            sim.inputEventHeight = sim.display.height;

            entry.width = sim.inputEventWidth;
            entry.height = sim.inputEventHeight;
          }
          // sim.inputEventLog.push( entry );
          websocket.send( JSON.stringify( entry ) );
          sim.display._input.eventLog = []; // clears the event log so that future actions will fill it
        }
        sim.updateBackground();
        sim.display.updateDisplay();

        sim.profiler && sim.profiler.frameEnded();
      })();

      //If state was specified, load it now
      if ( window.phetcommon.getQueryParameter( 'state' ) ) {
        var stateString = window.phetcommon.getQueryParameter( 'state' );
        var decoded = decodeURIComponent( stateString );
        sim.setState( JSON.parse( decoded, SimJSON.reviver ) );
      }
    },

    // Plays back input events and updateScene() loops based on recorded data. data should be an array of objects (representing frames) with dt and fireEvents( scene, dot )
    startInputEventPlayback: function( data ) {
      var sim = this;

      var index = 0; // our index into our frame data.

      //Make sure requestAnimationFrame is defined
      Util.polyfillRequestAnimationFrame();

      if ( data.length && data[0].width ) {
        sim.resize( data[0].width, data[0].height );
      }

      var startTime = Date.now();

      (function animationLoop() {
        var frame = data[index++];

        // when we have aready played the last frame
        if ( frame === undefined ) {
          var endTime = Date.now();

          var elapsedTime = endTime - startTime;
          var fps = data.length / ( elapsedTime / 1000 );

          // replace the page with a performance message
          document.body.innerHTML = '<div style="text-align: center; font-size: 16px;">' +
                                    '<h1>Performance results:</h1>' +
                                    '<p>Approximate frames per second: <strong>' + fps.toFixed( 1 ) + '</strong></p>' +
                                    '<p>Average time per frame (ms/frame): <strong>' + (elapsedTime / index).toFixed( 1 ) + '</strong></p>' +
                                    '<p>Elapsed time: <strong>' + elapsedTime + 'ms</strong></p>' +
                                    '<p>Number of frames: <strong>' + index + '</strong></p>' +
                                    '</div>';

          // ensure that the black text is readable (chipper-built sims have a black background right now)
          document.body.style.backgroundColor = '#fff';

          // bail before the requestAnimationFrame if we are at the end (stops the frame loop)
          return;
        }

        window.requestAnimationFrame( animationLoop );

        // we don't fire batched input events (prevents them from affecting unit/performance tests).
        // instead, we fire pre-recorded events for the scene if it exists (left out for brevity when not necessary)
        if ( frame.fireEvents ) { frame.fireEvents( sim.scene, function( x, y ) { return new Vector2( x, y ); } ); }

        //Update the active screen, but not if the user is on the home screen
        if ( !sim.simModel.showHomeScreen ) {
          sim.screens[sim.simModel.screenIndex].model.step( frame.dt ); // use the pre-recorded dt to ensure lack of variation between runs
        }

        //If using the TWEEN animation library, then update all of the tweens (if any) before rendering the scene.
        //Update the tweens after the model is updated but before the scene is redrawn.
        if ( window.TWEEN ) {
          window.TWEEN.update();
        }
        sim.updateBackground();
        sim.display.updateDisplay();
      })();
    },

    // A string that should be evaluated as JavaScript containing an array of "frame" objects, with a dt and an optional fireEvents function
    getRecordedInputEventLogString: function() {
      return '[\n' + _.map( this.inputEventLog, function( item ) {
        var fireEvents = 'fireEvents:function(scene,dot){' + _.map( item.events, function( str ) { return 'display._input.' + str; } ).join( '' ) + '}';
        return '{dt:' + item.dt + ( item.events.length ? ',' + fireEvents : '' ) + ( item.width ? ',width:' + item.width : '' ) + ( item.height ? ',height:' + item.height : '' ) +
               ',id:' + item.id + ',time:' + item.time + '}';
      } ).join( ',\n' ) + '\n]';
    },

    // For recording and playing back input events, we use a unique combination of the user agent, width and height, so the same
    // server can test different recorded input events on different devices/browsers (desired, because events and coordinates are different)
    getEventLogName: function() {
      var name = this.options.inputEventLogName;
      if ( name === 'browser' ) {
        name = window.navigator.userAgent;
      }
      return ( this.name + '_' + name ).replace( /[^a-zA-Z0-9]/g, '_' );
    },

    // protocol-relative URL to the same-origin on a different port, for loading/saving recorded input events and frames
    getEventLogLocation: function() {
      var host = window.location.host.split( ':' )[0]; // grab the hostname without the port
      return '//' + host + ':8083/' + this.getEventLogName();
    },

    // submits a recorded event log to the same-origin server (run scenery/tests/event-logs/server/server.js with Node, from the same directory)
    submitEventLog: function() {
      // if we aren't recording data, don't submit any!
      if ( !this.options.recordInputEventLog ) { return; }

      var data = this.getRecordedInputEventLogString();

      var xmlhttp = new XMLHttpRequest();
      xmlhttp.open( 'POST', this.getEventLogLocation(), true ); // use a protocol-relative port to send it to Scenery's local event-log server
      xmlhttp.setRequestHeader( 'Content-type', 'text/javascript' );
      xmlhttp.send( data );
    },

    // submits a recorded event log to the same-origin server (run scenery/tests/event-logs/server/server.js with Node, from the same directory)
    mailEventLog: function() {
      // if we aren't recording data, don't submit any!
      if ( !this.options.recordInputEventLog ) { return; }

      var data = this.getRecordedInputEventLogString();

      window.open( 'mailto:phethelp@colorado.edu?subject=' + encodeURIComponent( this.name + ' input event log at ' + Date.now() ) + '&body=' + encodeURIComponent( data ) );
    },

    fuzzMouseEvents: function() {
      var sim = this;

      var chance;
      // run a variable number of events, with a certain chance of bailing out (so no events are possible)
      // models a geometric distribution of events
      while ( ( chance = Math.random() ) < 1 - 1 / sim.fuzzMouseAverage ) {
        var domEvent;
        if ( chance < ( sim.fuzzMouseLastMoved ? 0.02 : 0.4 ) ) {
          // toggle up/down
          domEvent = document.createEvent( 'MouseEvent' ); // not 'MouseEvents' according to DOM Level 3 spec

          // technically deprecated, but DOM4 event constructors not out yet. people on #whatwg said to use it
          domEvent.initMouseEvent( sim.fuzzMouseIsDown ? 'mouseup' : 'mousedown', true, true, window, 1, // click count
            sim.fuzzMousePosition.x, sim.fuzzMousePosition.y, sim.fuzzMousePosition.x, sim.fuzzMousePosition.y,
            false, false, false, false,
            0, // button
            null );

          sim.display._input.validatePointers();

          if ( sim.fuzzMouseIsDown ) {
            sim.display._input.mouseUp( sim.fuzzMousePosition, domEvent );
            sim.fuzzMouseIsDown = false;
          }
          else {
            sim.display._input.mouseDown( sim.fuzzMousePosition, domEvent );
            sim.fuzzMouseIsDown = true;
          }
        }
        else {
          // change the mouse position
          sim.fuzzMousePosition = new Vector2(
            Math.floor( Math.random() * sim.display.width ),
            Math.floor( Math.random() * sim.display.height )
          );

          // our move event
          domEvent = document.createEvent( 'MouseEvent' ); // not 'MouseEvents' according to DOM Level 3 spec

          // technically deprecated, but DOM4 event constructors not out yet. people on #whatwg said to use it
          domEvent.initMouseEvent( 'mousemove', true, true, window, 0, // click count
            sim.fuzzMousePosition.x, sim.fuzzMousePosition.y, sim.fuzzMousePosition.x, sim.fuzzMousePosition.y,
            false, false, false, false,
            0, // button
            null );

          sim.display._input.validatePointers();
          sim.display._input.mouseMove( sim.fuzzMousePosition, domEvent );
        }
      }
    },

    //Destroy a sim so that it will no longer consume any resources.  Used by sim nesting in Smorgasbord
    destroy: function() {
      this.destroyed = true;
      var simDiv = this.display.domElement;
      simDiv.parentNode && simDiv.parentNode.removeChild( simDiv );
    },

    //For save/load
    getState: function() {
      var state = {};
      for ( var i = 0; i < this.screens.length; i++ ) {
        state['screen' + i] = this.screens[i].getState();
      }
      state.simModel = this.simModel.get();

      return state;
    },

    setState: function( state ) {
      for ( var i = 0; i < this.screens.length; i++ ) {
        this.screens[i].setState( state['screen' + i] );
      }
      this.simModel.set( state.simModel );
    }
  } );
} );<|MERGE_RESOLUTION|>--- conflicted
+++ resolved
@@ -11,18 +11,15 @@
   'use strict';
 
   var inherit = require( 'PHET_CORE/inherit' );
-  var Util = require( 'SCENERY/util/Util' );
+  var Bounds2 = require( 'DOT/Bounds2' );
+  var Vector2 = require( 'DOT/Vector2' );
+  var Dimension2 = require( 'DOT/Dimension2' );
   var NavigationBar = require( 'JOIST/NavigationBar' );
   var HomeScreen = require( 'JOIST/HomeScreen' );
-<<<<<<< HEAD
+  var Util = require( 'SCENERY/util/Util' );
   var Display = require( 'SCENERY/display/Display' );
   var Node = require( 'SCENERY/nodes/Node' );
-=======
-  var Scene = require( 'SCENERY/Scene' );
   var ButtonListener = require( 'SCENERY/input/ButtonListener' );
->>>>>>> c8c238ff
-  var Vector2 = require( 'DOT/Vector2' );
-  var Dimension2 = require( 'DOT/Dimension2' );
   var version = require( 'version' );
   var PropertySet = require( 'AXON/PropertySet' );
   var Property = require( 'AXON/Property' );
@@ -32,7 +29,6 @@
   var SimJSON = require( 'JOIST/SimJSON' );
   var Path = require( 'SCENERY/nodes/Path' );
   var Rectangle = require( 'SCENERY/nodes/Rectangle' );
-  var Node = require( 'SCENERY/nodes/Node' );
   var Color = require( 'SCENERY/util/Color' );
   var Shape = require( 'KITE/Shape' );
   var Profiler = require( 'JOIST/Profiler' );
@@ -102,11 +98,10 @@
       // setVisible is faster in scenery 0.1 but crashes some apps due to memory restrictions, so some apps need to specify 'setChildren'
       // See https://github.com/phetsims/joist/issues/96
       screenDisplayStrategy: 'setVisible',
-<<<<<<< HEAD
+
+      // Whether events should be batched until they need to be fired. If false, events will be fired immediately, not
+      // waiting for the next animation frame
       batchEvents: false,
-      showSaveAndLoad: false, // this function is currently (9-5-2014) specific to Energy Skate Park: Basics, which shows Save/Load buttons in the PhET menu.  This interface is not very finalized and will probably be changed for future versions, so don't rely on it.
-      showSmallHomeScreenIconFrame: false // If true, there will be a border shown around the home screen icons.  Use this option if the home screen icons have the same color as the backrgound, as in Color Vision.
-=======
 
       // this function is currently (9-5-2014) specific to Energy Skate Park: Basics, which shows Save/Load buttons in
       // the PhET menu.  This interface is not very finalized and will probably be changed for future versions,
@@ -116,7 +111,6 @@
       // If true, there will be a border shown around the home screen icons.  Use this option if the home screen icons
       // have the same color as the backrgound, as in Color Vision.
       showSmallHomeScreenIconFrame: false
->>>>>>> c8c238ff
     }, options );
     this.options = options; // @private store this for access from prototype functions, assumes that it won't be changed later
 
@@ -135,15 +129,9 @@
     // number of animation frames that have occurred
     sim.frameCounter = 0;
 
-<<<<<<< HEAD
-    sim.inputEventLog = []; // used to store input events and requestAnimationFrame cycles
-    sim.inputEventWidth = 0;
-    sim.inputEventHeight = 0;
-=======
     // used to store input events and requestAnimationFrame cycles
     sim.inputEventLog = [];
     sim.inputEventBounds = Bounds2.NOTHING;
->>>>>>> c8c238ff
 
     // state for mouse event fuzzing
     sim.fuzzMouseAverage = 10; // average number of mouse events to synthesize per frame
@@ -177,7 +165,6 @@
       options.profiler = true;
     }
 
-<<<<<<< HEAD
     // Option for the ability to save a screenshot
     // if ( window.phetcommon && window.phetcommon.getQueryParameter && window.phetcommon.getQueryParameter( 'screenshot' ) ) {
       options.showScreenshotOption = true;
@@ -188,10 +175,7 @@
       options.showFullscreenOption = true;
     // }
 
-    if ( window.phetcommon && window.phetcommon.getQueryParameter && window.phetcommon.getQueryParameter( 'screenIndex' ) ) {
-=======
     if ( window.phetcommon.getQueryParameter( 'screenIndex' ) ) {
->>>>>>> c8c238ff
       options.screenIndex = parseInt( window.phetcommon.getQueryParameter( 'screenIndex' ), 10 );
     }
     if ( window.phetcommon.getQueryParameter( 'recordInputEventLog' ) ) {
@@ -263,38 +247,25 @@
       document.body.removeChild( document.getElementById( 'sim' ) );
     }
 
-<<<<<<< HEAD
     sim.scene = new Node();
     sim.display = new Display( sim.scene, {
-      allowSceneOverflow: true // we take up the entire browsable area, so we don't care about clipping
+      allowSceneOverflow: true, // we take up the entire browsable area, so we don't care about clipping
+
+      webglMakeLostContextSimulatingCanvas: sim.webglMakeLostContextSimulatingCanvas,
+      webglContextLossIncremental: sim.webglContextLossIncremental,
+
+      // Indicate whether webgl is allowed to facilitate testing on non-webgl platforms, see https://github.com/phetsims/scenery/issues/289
+      allowWebGL: window.phetcommon.getQueryParameter( 'webgl' ) !== 'false'
     } );
     var simDiv = sim.display.domElement;
     simDiv.id = 'sim';
     document.body.appendChild( simDiv );
-=======
-    //Add a div for the sim to the DOM
-    // default cursor is initially checked by Scenery and used as the default value. We don't want 'auto', since then DOM Text will show the text selection cursor
-    var $simDiv = $( '<div>' ).attr( 'id', 'sim' ).css( 'position', 'absolute' ).css( 'left', 0 ).css( 'top', 0 ).css( 'cursor', 'default' );
-    $body.append( $simDiv );
-    this.$simDiv = $simDiv;
 
     // for preventing Safari from going to sleep. see https://github.com/phetsims/joist/issues/140
     var heartbeatDiv = this.heartbeatDiv = document.createElement( 'div' );
     heartbeatDiv.style.opacity = 0;
     document.body.appendChild( heartbeatDiv );
 
-    //Create the scene
-    //Leave accessibility as a flag while in development
-    sim.scene = new Scene( $simDiv, {
-      allowDevicePixelRatioScaling: false,
-      accessible: true,
-      webglMakeLostContextSimulatingCanvas: sim.webglMakeLostContextSimulatingCanvas,
-      webglContextLossIncremental: sim.webglContextLossIncremental,
-
-      // Indicate whether webgl is allowed to facilitate testing on non-webgl platforms, see https://github.com/phetsims/scenery/issues/289
-      allowWebGL: window.phetcommon.getQueryParameter( 'webgl' ) !== 'false'
-    } );
->>>>>>> c8c238ff
     sim.scene.sim = sim; // add a reference back to the simulation
     if ( window.phetcommon && window.phetcommon.getQueryParameter && window.phetcommon.getQueryParameter( 'sceneryLog' ) ) {
       var logNames = window.phetcommon.getQueryParameter( 'sceneryLog' );
@@ -380,23 +351,14 @@
       }
     }
 
-<<<<<<< HEAD
-    sim.updateBackground = function() {
-      if ( sim.simModel.showHomeScreen ) {
-        sim.display.backgroundColor = 'black';
-      }
-      else {
-        sim.display.backgroundColor = screens[sim.simModel.screenIndex].backgroundColor || 'white';
-=======
     sim.navigationBar = new NavigationBar( sim, screens, sim.simModel );
 
-    var updateBackground = function() {
-      $simDiv[0].style.background = sim.currentScreen ?
-                                    sim.currentScreen.backgroundColor.toCSS() :
-                                    'black';
+    var updateBackground = this.updateBackground = function() {
+      sim.display.domElement.style.background = sim.currentScreen ?
+                                                sim.currentScreen.backgroundColor.toCSS() :
+                                                'black';
       if ( sim.currentScreen ) {
         sim.useInvertedColors = !!new Color( sim.currentScreen.backgroundColor ).equals( Color.BLACK );
->>>>>>> c8c238ff
       }
     };
 
