// Copyright 2021-2022, University of Colorado Boulder

/**
 * Auto-generated from modulify, DO NOT manually modify.
 */
/* eslint-disable */
import getStringModule from '../../chipper/js/getStringModule.js';
import TReadOnlyProperty from '../../axon/js/TReadOnlyProperty.js';
import joist from './joist.js';

type StringsType = {
  'joist': {
    'title': string;
    'titleProperty': TReadOnlyProperty<string>;
  };
  'done': string;
  'doneProperty': TReadOnlyProperty<string>;
  'menuItem': {
    'options': string;
    'optionsProperty': TReadOnlyProperty<string>;
    'about': string;
    'aboutProperty': TReadOnlyProperty<string>;
    'outputLog': string;
    'outputLogProperty': TReadOnlyProperty<string>;
    'phetWebsite': string;
    'phetWebsiteProperty': TReadOnlyProperty<string>;
    'reportAProblem': string;
    'reportAProblemProperty': TReadOnlyProperty<string>;
    'screenshot': string;
    'screenshotProperty': TReadOnlyProperty<string>;
    'fullscreen': string;
    'fullscreenProperty': TReadOnlyProperty<string>;
    'getUpdate': string;
    'getUpdateProperty': TReadOnlyProperty<string>;
    'enhancedSound': string;
    'enhancedSoundProperty': TReadOnlyProperty<string>;
  };
  'title': {
    'settings': string;
    'settingsProperty': TReadOnlyProperty<string>;
  };
  'showPointers': string;
  'showPointersProperty': TReadOnlyProperty<string>;
  'termsPrivacyAndLicensing': string;
  'termsPrivacyAndLicensingProperty': TReadOnlyProperty<string>;
  'credits': {
    'title': string;
    'titleProperty': TReadOnlyProperty<string>;
    'leadDesign': string;
    'leadDesignProperty': TReadOnlyProperty<string>;
    'softwareDevelopment': string;
    'softwareDevelopmentProperty': TReadOnlyProperty<string>;
    'team': string;
    'teamProperty': TReadOnlyProperty<string>;
    'contributors': string;
    'contributorsProperty': TReadOnlyProperty<string>;
    'qualityAssurance': string;
    'qualityAssuranceProperty': TReadOnlyProperty<string>;
    'graphicArts': string;
    'graphicArtsProperty': TReadOnlyProperty<string>;
    'soundDesign': string;
    'soundDesignProperty': TReadOnlyProperty<string>;
    'translation': string;
    'translationProperty': TReadOnlyProperty<string>;
    'thanks': string;
    'thanksProperty': TReadOnlyProperty<string>;
  };
  'options': {
    'title': string;
    'titleProperty': TReadOnlyProperty<string>;
  };
  'versionPattern': string;
  'versionPatternProperty': TReadOnlyProperty<string>;
  'updates': {
    'upToDate': string;
    'upToDateProperty': TReadOnlyProperty<string>;
    'outOfDate': string;
    'outOfDateProperty': TReadOnlyProperty<string>;
    'checking': string;
    'checkingProperty': TReadOnlyProperty<string>;
    'offline': string;
    'offlineProperty': TReadOnlyProperty<string>;
    'newVersionAvailable': string;
    'newVersionAvailableProperty': TReadOnlyProperty<string>;
    'yourCurrentVersion': string;
    'yourCurrentVersionProperty': TReadOnlyProperty<string>;
    'getUpdate': string;
    'getUpdateProperty': TReadOnlyProperty<string>;
    'noThanks': string;
    'noThanksProperty': TReadOnlyProperty<string>;
  };
  'translation': {
    'credits': {
      'link': string;
      'linkProperty': TReadOnlyProperty<string>;
    }
  };
  'thirdParty': {
    'credits': {
      'link': string;
      'linkProperty': TReadOnlyProperty<string>;
    }
  };
  'keyboardShortcuts': {
    'title': string;
    'titleProperty': TReadOnlyProperty<string>;
    'toGetStarted': string;
    'toGetStartedProperty': TReadOnlyProperty<string>;
  };
  'simTitleWithScreenNamePattern': string;
  'simTitleWithScreenNamePatternProperty': TReadOnlyProperty<string>;
  'projectorMode': string;
  'projectorModeProperty': TReadOnlyProperty<string>;
  'queryParametersWarningDialog': {
    'invalidQueryParameters': string;
    'invalidQueryParametersProperty': TReadOnlyProperty<string>;
    'oneOrMoreQueryParameters': string;
    'oneOrMoreQueryParametersProperty': TReadOnlyProperty<string>;
    'theSimulationWillStart': string;
    'theSimulationWillStartProperty': TReadOnlyProperty<string>;
  };
  'ieErrorPage': {
    'platformError': string;
    'platformErrorProperty': TReadOnlyProperty<string>;
    'ieIsNotSupported': string;
    'ieIsNotSupportedProperty': TReadOnlyProperty<string>;
    'useDifferentBrowser': string;
    'useDifferentBrowserProperty': TReadOnlyProperty<string>;
  };
  'preferences': {
    'title': string;
    'titleProperty': TReadOnlyProperty<string>;
    'tabs': {
      'general': {
        'title': string;
        'titleProperty': TReadOnlyProperty<string>;
        'accessibilityIntro': string;
        'accessibilityIntroProperty': TReadOnlyProperty<string>;
        'moreAccessibility': string;
        'moreAccessibilityProperty': TReadOnlyProperty<string>;
      };
      'visual': {
        'title': string;
        'titleProperty': TReadOnlyProperty<string>;
        'interactiveHighlights': string;
        'interactiveHighlightsProperty': TReadOnlyProperty<string>;
        'interactiveHighlightsDescription': string;
<<<<<<< HEAD
        'projectorModeDescription': string;
=======
        'interactiveHighlightsDescriptionProperty': TReadOnlyProperty<string>;
>>>>>>> 8417dee5
      };
      'audio': {
        'title': string;
        'titleProperty': TReadOnlyProperty<string>;
        'sounds': {
          'title': string;
          'titleProperty': TReadOnlyProperty<string>;
          'extraSounds': {
            'title': string;
            'titleProperty': TReadOnlyProperty<string>;
            'description': string;
            'descriptionProperty': TReadOnlyProperty<string>;
          };
          'description': string;
          'descriptionProperty': TReadOnlyProperty<string>;
        };
        'audioFeatures': {
          'title': string;
          'titleProperty': TReadOnlyProperty<string>;
        }
      }
    }
  };
  'a11y': {
    'keyboardHelp': {
      'keyboardShortcuts': string;
      'keyboardShortcutsProperty': TReadOnlyProperty<string>;
      'tabToGetStarted': string;
      'tabToGetStartedProperty': TReadOnlyProperty<string>;
    };
    'playArea': string;
    'playAreaProperty': TReadOnlyProperty<string>;
    'controlArea': string;
    'controlAreaProperty': TReadOnlyProperty<string>;
    'simScreens': string;
    'simScreensProperty': TReadOnlyProperty<string>;
    'simScreen': string;
    'simScreenProperty': TReadOnlyProperty<string>;
    'screenNamePattern': string;
    'screenNamePatternProperty': TReadOnlyProperty<string>;
    'screenSimPattern': string;
    'screenSimPatternProperty': TReadOnlyProperty<string>;
    'home': string;
    'homeProperty': TReadOnlyProperty<string>;
    'homeScreenDescription': string;
    'homeScreenDescriptionProperty': TReadOnlyProperty<string>;
    'homeScreenDescriptionPattern': string;
    'homeScreenDescriptionPatternProperty': TReadOnlyProperty<string>;
    'homeScreenHint': string;
    'homeScreenHintProperty': TReadOnlyProperty<string>;
    'homeScreenIntroPattern': string;
    'homeScreenIntroPatternProperty': TReadOnlyProperty<string>;
    'homeScreenButtonDetailsPattern': string;
    'homeScreenButtonDetailsPatternProperty': TReadOnlyProperty<string>;
    'simResources': string;
    'simResourcesProperty': TReadOnlyProperty<string>;
    'soundToggle': {
      'alert': {
        'simSoundOn': string;
        'simSoundOnProperty': TReadOnlyProperty<string>;
        'simSoundOff': string;
        'simSoundOffProperty': TReadOnlyProperty<string>;
      };
      'label': string;
      'labelProperty': TReadOnlyProperty<string>;
    };
    'checkOutShortcuts': string;
    'checkOutShortcutsProperty': TReadOnlyProperty<string>;
    'phetMenu': string;
    'phetMenuProperty': TReadOnlyProperty<string>;
    'preferences': {
      'tabs': {
        'labelledDescriptionPattern': string;
        'labelledDescriptionPatternProperty': TReadOnlyProperty<string>;
        'tabResponsePattern': string;
        'tabResponsePatternProperty': TReadOnlyProperty<string>;
        'visual': {
          'interactiveHighlights': {
            'enabledAlert': string;
            'enabledAlertProperty': TReadOnlyProperty<string>;
            'disabledAlert': string;
            'disabledAlertProperty': TReadOnlyProperty<string>;
          }
        };
        'audio': {
          'sounds': {
            'soundsOn': string;
            'soundsOnProperty': TReadOnlyProperty<string>;
            'soundsOff': string;
            'soundsOffProperty': TReadOnlyProperty<string>;
            'extraSounds': {
              'extraSoundsOn': string;
              'extraSoundsOnProperty': TReadOnlyProperty<string>;
              'extraSoundsOff': string;
              'extraSoundsOffProperty': TReadOnlyProperty<string>;
            }
          };
          'voicing': {
            'title': string;
            'titleProperty': TReadOnlyProperty<string>;
            'description': string;
            'descriptionProperty': TReadOnlyProperty<string>;
            'voicingOn': string;
            'voicingOnProperty': TReadOnlyProperty<string>;
            'voicingOff': string;
            'voicingOffProperty': TReadOnlyProperty<string>;
            'toolbar': {
              'title': string;
              'titleProperty': TReadOnlyProperty<string>;
              'toolbarAdded': string;
              'toolbarAddedProperty': TReadOnlyProperty<string>;
              'toolbarRemoved': string;
              'toolbarRemovedProperty': TReadOnlyProperty<string>;
            };
            'simVoicingOptions': {
              'title': string;
              'titleProperty': TReadOnlyProperty<string>;
              'description': string;
              'descriptionProperty': TReadOnlyProperty<string>;
              'objectDetails': {
                'label': string;
                'labelProperty': TReadOnlyProperty<string>;
                'enabledAlert': string;
                'enabledAlertProperty': TReadOnlyProperty<string>;
                'disabledAlert': string;
                'disabledAlertProperty': TReadOnlyProperty<string>;
              };
              'contextChanges': {
                'label': string;
                'labelProperty': TReadOnlyProperty<string>;
                'enabledAlert': string;
                'enabledAlertProperty': TReadOnlyProperty<string>;
                'disabledAlert': string;
                'disabledAlertProperty': TReadOnlyProperty<string>;
              };
              'helpfulHints': {
                'label': string;
                'labelProperty': TReadOnlyProperty<string>;
                'enabledAlert': string;
                'enabledAlertProperty': TReadOnlyProperty<string>;
                'disabledAlert': string;
                'disabledAlertProperty': TReadOnlyProperty<string>;
              }
            };
            'customizeVoice': {
              'title': string;
              'titleProperty': TReadOnlyProperty<string>;
              'expandedAlert': string;
              'expandedAlertProperty': TReadOnlyProperty<string>;
              'collapsedAlert': string;
              'collapsedAlertProperty': TReadOnlyProperty<string>;
              'variablesPattern': string;
              'variablesPatternProperty': TReadOnlyProperty<string>;
              'writtenVariablesPattern': string;
              'writtenVariablesPatternProperty': TReadOnlyProperty<string>;
              'voice': {
                'title': string;
                'titleProperty': TReadOnlyProperty<string>;
                'titlePattern': string;
                'titlePatternProperty': TReadOnlyProperty<string>;
                'noVoicesAvailable': string;
                'noVoicesAvailableProperty': TReadOnlyProperty<string>;
              };
              'rate': {
                'title': string;
                'titleProperty': TReadOnlyProperty<string>;
                'labelString': string;
                'labelStringProperty': TReadOnlyProperty<string>;
                'rangeDescriptions': {
                  'low': string;
                  'lowProperty': TReadOnlyProperty<string>;
                  'normal': string;
                  'normalProperty': TReadOnlyProperty<string>;
                  'aboveNormal': string;
                  'aboveNormalProperty': TReadOnlyProperty<string>;
                  'high': string;
                  'highProperty': TReadOnlyProperty<string>;
                  'voiceRateNormal': string;
                  'voiceRateNormalProperty': TReadOnlyProperty<string>;
                }
              };
              'pitch': {
                'title': string;
                'titleProperty': TReadOnlyProperty<string>;
              }
            }
          }
        };
        'input': {
          'gestureControl': {
            'enabledAlert': string;
            'enabledAlertProperty': TReadOnlyProperty<string>;
            'disabledAlert': string;
            'disabledAlertProperty': TReadOnlyProperty<string>;
          }
        }
      }
    };
    'toolbar': {
      'title': string;
      'titleProperty': TReadOnlyProperty<string>;
      'openToolbar': string;
      'openToolbarProperty': TReadOnlyProperty<string>;
      'closeToolbar': string;
      'closeToolbarProperty': TReadOnlyProperty<string>;
      'hideToolbar': string;
      'hideToolbarProperty': TReadOnlyProperty<string>;
      'showToolbar': string;
      'showToolbarProperty': TReadOnlyProperty<string>;
      'toolbarShown': string;
      'toolbarShownProperty': TReadOnlyProperty<string>;
      'toolbarHidden': string;
      'toolbarHiddenProperty': TReadOnlyProperty<string>;
      'voicing': {
        'title': string;
        'titleProperty': TReadOnlyProperty<string>;
        'quickInfo': string;
        'quickInfoProperty': TReadOnlyProperty<string>;
        'playOverviewLabel': string;
        'playOverviewLabelProperty': TReadOnlyProperty<string>;
        'playDetailsLabel': string;
        'playDetailsLabelProperty': TReadOnlyProperty<string>;
        'playHintLabel': string;
        'playHintLabelProperty': TReadOnlyProperty<string>;
        'overviewLabel': string;
        'overviewLabelProperty': TReadOnlyProperty<string>;
        'detailsLabel': string;
        'detailsLabelProperty': TReadOnlyProperty<string>;
        'hintLabel': string;
        'hintLabelProperty': TReadOnlyProperty<string>;
        'simVoicingOnAlert': string;
        'simVoicingOnAlertProperty': TReadOnlyProperty<string>;
        'simVoicingOffAlert': string;
        'simVoicingOffAlertProperty': TReadOnlyProperty<string>;
      }
    }
  }
};

const joistStrings = getStringModule( 'JOIST' ) as StringsType;

joist.register( 'joistStrings', joistStrings );

export default joistStrings;<|MERGE_RESOLUTION|>--- conflicted
+++ resolved
@@ -145,11 +145,9 @@
         'interactiveHighlights': string;
         'interactiveHighlightsProperty': TReadOnlyProperty<string>;
         'interactiveHighlightsDescription': string;
-<<<<<<< HEAD
+        'interactiveHighlightsDescriptionProperty': TReadOnlyProperty<string>;
         'projectorModeDescription': string;
-=======
-        'interactiveHighlightsDescriptionProperty': TReadOnlyProperty<string>;
->>>>>>> 8417dee5
+        'projectorModeDescriptionProperty': TReadOnlyProperty<string>;
       };
       'audio': {
         'title': string;
