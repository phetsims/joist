// Copyright 2002-2013, University of Colorado Boulder

/**
 * Base class for Joist buttons such as the "home" button and "PhET" button that show custom highlighting on mouseover.
 *
 * @author Sam Reid
 */
define( function( require ) {
  'use strict';

  // modules
  var Node = require( 'SCENERY/nodes/Node' );
  var inherit = require( 'PHET_CORE/inherit' );
  var Shape = require( 'KITE/Shape' );
  var HighlightNode = require( 'JOIST/HighlightNode' );
  var ButtonListener = require( 'SUN/buttons/ButtonListener' );
  var PushButtonInteractionStateProperty = require( 'SUN/buttons/PushButtonInteractionStateProperty' );
  var PushButtonModel = require( 'SUN/buttons/PushButtonModel' );
  var Property = require( 'AXON/Property' );

  /**
   * @param {Node} content - the scenery node to render as the content of the button
   * @param {Property.<boolean>} useInvertedColorsProperty
   * @param {Object} [options] Unused in client code.
   * @constructor
   */
  function JoistButton( content, useInvertedColorsProperty, options ) {

    options = _.extend( {
      cursor: 'pointer', // {string}
      listener: null, // {function}
      ariaLabel: '', // {string}

      //Customization for the highlight region, see overrides in HomeButton and PhetButton
      highlightExtensionWidth: 0,
      highlightExtensionHeight: 0,
      highlightCenterOffsetX: 0,
      highlightCenterOffsetY: 0
    }, options );

    // Button model
    this.buttonModel = new PushButtonModel( options ); // @private

    // Create both highlights and only make the one visible that corresponds to the color scheme
    var createHighlight = function( whiteHighlight ) {

      return new HighlightNode( content.width + options.highlightExtensionWidth, content.height + options.highlightExtensionHeight, {
        centerX: content.centerX + options.highlightCenterOffsetX,
        centerY: content.centerY + options.highlightCenterOffsetY,
        whiteHighlight: whiteHighlight,
        pickable: false
      } );
    };

    // Highlight against the black background
    var normalHighlight = createHighlight( true );

    // Highlight against the white background
    var invertedHighlight = createHighlight( false );

    Node.call( this, { children: [ content, normalHighlight, invertedHighlight ] } );

    // Button interactions
    var interactionStateProperty = new PushButtonInteractionStateProperty( this.buttonModel );

    this.interactionStateProperty = interactionStateProperty;//@protected

    // Update the highlights based on whether the button is highlighted and whether it is against a light or dark background.
    Property.multilink( [ interactionStateProperty, useInvertedColorsProperty ], function( interactionState, useInvertedColors ) {
      normalHighlight.visible = !useInvertedColors && (interactionState === 'over' || interactionState === 'pressed');
      invertedHighlight.visible = useInvertedColors && (interactionState === 'over' || interactionState === 'pressed');
    } );

    this.addInputListener( new ButtonListener( this.buttonModel ) );

<<<<<<< HEAD
    this.addPeer( '<input type="button" aria-label="' + options.ariaLabel + '">', { click: options.listener, tabIndex: 101 } );
=======
    this.addPeer( '<input type="button" aria-label="' + options.ariaLabel + '">', {
      click: options.listener,
      tabIndex: 101
    } );
>>>>>>> 66218c56

    // eliminate interactivity gap between label and button
    this.mouseArea = this.touchArea = Shape.bounds( this.bounds );

    this.mutate( options );
  }

  return inherit( Node, JoistButton, {},

    //statics
    {

      //How much space between the JoistButton and the right side of the screen.
      HORIZONTAL_INSET: 5,

      //How much space between the JoistButton and the bottom of the screen
      VERTICAL_INSET: 0
    } );
} );<|MERGE_RESOLUTION|>--- conflicted
+++ resolved
@@ -73,15 +73,6 @@
 
     this.addInputListener( new ButtonListener( this.buttonModel ) );
 
-<<<<<<< HEAD
-    this.addPeer( '<input type="button" aria-label="' + options.ariaLabel + '">', { click: options.listener, tabIndex: 101 } );
-=======
-    this.addPeer( '<input type="button" aria-label="' + options.ariaLabel + '">', {
-      click: options.listener,
-      tabIndex: 101
-    } );
->>>>>>> 66218c56
-
     // eliminate interactivity gap between label and button
     this.mouseArea = this.touchArea = Shape.bounds( this.bounds );
 
