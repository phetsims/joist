--- conflicted
+++ resolved
@@ -40,15 +40,15 @@
 
         var phetMenu = new PhetMenu( sim, {
           showSaveAndLoad: sim.options.showSaveAndLoad,
+          showScreenshotOption: sim.options.showScreenshotOption,
+          showFullscreenOption: sim.options.showFullscreenOption,
           closeCallback: function() {
-
             // hides the popup and barrier background
             sim.hidePopup( phetMenu, true );
           }
         } );
 
         function onResize( bounds, screenBounds, scale ) {
-
           // because it starts at null
           if ( bounds ) {
             phetMenu.setScaleMagnitude( Math.max( 1, scale * 0.7 ) ); // minimum size for small devices
@@ -86,47 +86,6 @@
       optionsButton.fill = useInvertedColors ? '#222' : 'white';
       phetLabel.image = useInvertedColors ? phetLogoDarker : phetLogo;
     } );
-<<<<<<< HEAD
-
-    this.addInputListener( new ButtonListener( this.buttonModel ) );
-
-    //When the phet button is pressed, show the phet menu
-    var phetButtonPressed = function() {
-
-      var phetMenu = new PhetMenu( sim, {
-        showSaveAndLoad: sim.options.showSaveAndLoad,
-        showScreenshotOption: sim.options.showScreenshotOption,
-        showFullscreenOption: sim.options.showFullscreenOption,
-        closeCallback: function() {
-          // hides the popup and barrier background
-          sim.hidePopup( phetMenu, true );
-        }
-      } );
-
-      function onResize( bounds, screenBounds, scale ) {
-        // because it starts at null
-        if ( bounds ) {
-          phetMenu.setScaleMagnitude( Math.max( 1, scale * 0.7 ) ); // minimum size for small devices
-          phetMenu.right = bounds.right - 10 * scale;
-          phetMenu.bottom = ( bounds.bottom + screenBounds.bottom ) / 2;
-        }
-      }
-
-      sim.on( 'resized', onResize );
-      onResize( sim.bounds, sim.screenBounds, sim.scale );
-
-      sim.showPopup( phetMenu, true );
-    };
-    this.addListener( phetButtonPressed );
-
-    this.addPeer( '<input type="button" aria-label="PhET Menu">', {click: phetButtonPressed, tabIndex: 101} );
-
-    // eliminate interactivity gap between label and button
-    this.mouseArea = this.touchArea = Shape.bounds( this.bounds );
-
-    this.mutate( options );
-=======
->>>>>>> ede735d2
   }
 
   return inherit( JoistButton, PhetButton, {},
