--- conflicted
+++ resolved
@@ -56,57 +56,9 @@
       } );
       var maxWidth = Math.max( 50, _.max( buttons,function( button ) {return button.width;} ).width );
 
-<<<<<<< HEAD
-      //Make all of the icons the same size so they will have equal hit areas and equal spacing
-      var maxWidth = _.max( iconAndTextArray,function( iconAndText ) {return iconAndText.width;} ).width;
-      var maxHeight = _.max( iconAndTextArray,function( iconAndText ) {return iconAndText.height;} ).height;
-
-      this.buttonArray = iconAndTextArray.map( function( iconAndText ) {
-        //Background area for layout and hit region
-        var rectangle = new Rectangle( 0, 0, maxWidth, maxHeight, { pickable: false } );
-        var rectangleShape = rectangle.createRectangleShape();
-        var highlight = Highlight.createHighlight( maxWidth, maxHeight );
-        highlight.pickable = false;
-        iconAndText.pickable = false;
-        iconAndText.centerX = maxWidth / 2;
-        iconAndText.top = 0;
-        var button = new Node( {
-          children: [ rectangle, highlight, iconAndText],
-          touchArea: rectangleShape,
-          mouseArea: rectangleShape
-        } );
-
-        //In the nav bar, don't show highlight or cursor pointer when over a screen icon that is already selected
-        model.screenIndexProperty.link( function( screenIndex ) { button.cursor = screenIndex === iconAndText.index ? 'default' : 'pointer'; } );
-
-        var pressListener = function() {
-          model.screenIndex = iconAndText.index;
-          model.showHomeScreen = false;
-        };
-        button.addInputListener( new ButtonListener( {fire: pressListener} ) );
-
-        //TODO: Move the over/out listener into ButtonListener when it is working better. Currently 'out' is not being fired
-        button.addInputListener( {
-          //Highlight a button when mousing over it
-          over: function( event ) {
-            if ( event.pointer.isMouse ) {
-              highlight.visible = true;
-            }
-          },
-          out: function( event ) {
-            if ( event.pointer.isMouse ) {
-              highlight.visible = false;
-            }
-          }
-        } );
-
-        button.addPeer( '<input type="button" aria-label="Switch to the ' + iconAndText.screen.name + ' screen">', {click: pressListener, tabIndex: 99} );
-        return  button;
-=======
       //Create buttons again with equivalent sizes
       buttons = _.map( screens, function( screen ) {
         return new NavigationBarScreenButton( sim, screen, thisNode.navBarHeight, whiteColorScheme, maxWidth );
->>>>>>> 8608caa7
       } );
 
       this.buttonHBox = new HBox( {children: buttons, spacing: 4} );
