--- conflicted
+++ resolved
@@ -92,7 +92,6 @@
   "updates.offline": {
     "value": "Unable to check for updates."
   },
-<<<<<<< HEAD
   "updates.newVersionAvailable": {
     "value": "There is a new version available: {0}."
   },
@@ -104,10 +103,8 @@
   },
   "updates.noThanks": {
     "value": "No Thanks"
+  },
+  "adaptedFrom": {
+    "value": "adapted\nfrom"
   }
-=======
-  "adaptedFrom": {
-      "value": "adapted\nfrom"
-    }
->>>>>>> 18153a3f
 }